--- conflicted
+++ resolved
@@ -321,19 +321,6 @@
 
 ## CRUD
 
-### Retrieving collections
-You can list available collection as follow. This call returns
-a list that contains the (https://docs.directus.io/reference/system/collections.html#the-collection-object)[collection name alongside their metadata].
-
-```python
-collections = await directus.list_collections()
-print(collections)
-```
-
-<<<<<<< HEAD
-=======
-
->>>>>>> 7f90f8cf
 ### Retrieving items
 
 After you call `read()` you get a `DirectusResponse` object which contains the data.
